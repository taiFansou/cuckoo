# Copyright (C) 2010-2013 Claudio Guarnieri.
# Copyright (C) 2014-2016 Cuckoo Foundation.
# This file is part of Cuckoo Sandbox - http://www.cuckoosandbox.org
# See the file 'docs/LICENSE' for copying permission.

<<<<<<< HEAD
import json

=======
>>>>>>> f6e7b1e6
from django.conf import settings
from django.http import JsonResponse
from django.shortcuts import redirect
from django.views.decorators.csrf import csrf_exempt
from django.views.decorators.http import require_http_methods

from lib.cuckoo.common.files import Files
from lib.cuckoo.core.database import Database
from controllers.submission.submission import SubmissionController

from bin.utils import json_default_response, api_post
<<<<<<< HEAD

=======
>>>>>>> f6e7b1e6

results_db = settings.MONGO

class SubmissionApi:
<<<<<<< HEAD
    @api_post
    def submit(request, body):
=======
    @staticmethod
    @csrf_exempt
    @require_http_methods(["POST"])
    def presubmit(request):
>>>>>>> f6e7b1e6
        data = []
        for file in request.FILES.getlist("files[]"):
            data.append({"data": file.file, "name": file.name})

        tmp_path = Files.tmp_put(files=data)

        db = Database()
        submit_id = db.add_submit(tmp_path)

        return redirect('submission/pre', submit_id=submit_id)

    @api_post
<<<<<<< HEAD
=======
    def submit(request, body):
        if "selected_files" not in body or "form" not in body or "submit_id" not in body:
            return JsonResponse({
                "status": False, "message": "Bad parameters"},
                encoder=json_default_response)
        
        data = {
            "selected_files": body["selected_files"],
            "form": {
                "_checkboxes": {}
            }
        }
        
        for option in ["route", "package", "timeout", "options", "priority", "custom", "tags"]:
            if option not in body["form"]:
                return JsonResponse({
                    "status": False,
                    "message": "Expected %s in parameter \"form\", none found" % option},
                    encoder=json_default_response)
            else:
                val = body["form"][option].lower()
                if val == "none" or val == "":
                    body["form"][option] = None

                data["form"][option] = body["form"][option]

        cbs = data["form"]["_checkboxes"]
        for checkbox_option in ["free", "process_memory", "memory", "enforce_timeout", "human", "services"]:
            if checkbox_option not in body["form"]:
                cbs[checkbox_option] = False
            else:
                if body["form"][checkbox_option] == "on":
                    cbs[checkbox_option] = True
                else:
                    cbs[checkbox_option] = False

        # do something with `data`
        controller = SubmissionController(submit_id=body["submit_id"])

        return JsonResponse({"status": True, "data": ""}, encoder=json_default_response)

    @api_post
>>>>>>> f6e7b1e6
    def filetree(request, body):
        submit_id = body.get("submit_id", 0)

        controller = SubmissionController(submit_id=submit_id)
        data = controller.get_filetree()

        return JsonResponse({"status": True, "data": data}, encoder=json_default_response)<|MERGE_RESOLUTION|>--- conflicted
+++ resolved
@@ -3,11 +3,6 @@
 # This file is part of Cuckoo Sandbox - http://www.cuckoosandbox.org
 # See the file 'docs/LICENSE' for copying permission.
 
-<<<<<<< HEAD
-import json
-
-=======
->>>>>>> f6e7b1e6
 from django.conf import settings
 from django.http import JsonResponse
 from django.shortcuts import redirect
@@ -19,23 +14,14 @@
 from controllers.submission.submission import SubmissionController
 
 from bin.utils import json_default_response, api_post
-<<<<<<< HEAD
-
-=======
->>>>>>> f6e7b1e6
 
 results_db = settings.MONGO
 
 class SubmissionApi:
-<<<<<<< HEAD
-    @api_post
-    def submit(request, body):
-=======
     @staticmethod
     @csrf_exempt
     @require_http_methods(["POST"])
     def presubmit(request):
->>>>>>> f6e7b1e6
         data = []
         for file in request.FILES.getlist("files[]"):
             data.append({"data": file.file, "name": file.name})
@@ -48,8 +34,6 @@
         return redirect('submission/pre', submit_id=submit_id)
 
     @api_post
-<<<<<<< HEAD
-=======
     def submit(request, body):
         if "selected_files" not in body or "form" not in body or "submit_id" not in body:
             return JsonResponse({
@@ -92,7 +76,6 @@
         return JsonResponse({"status": True, "data": ""}, encoder=json_default_response)
 
     @api_post
->>>>>>> f6e7b1e6
     def filetree(request, body):
         submit_id = body.get("submit_id", 0)
 
