--- conflicted
+++ resolved
@@ -76,116 +76,4 @@
             </div>
         </div>
     </div>
-<<<<<<< HEAD
-</div>
-=======
-</div>
-
-{% if report.analysis.info.id %}
-    <script>
-        var task_id = '{{ report.analysis.info.id }}';
-        var taken_files = [];
-        var taken_dirs = [];
-        var cb_analysis = true;
-
-        $(document).ready(function() {
-
-            var sel = $('#modal_feedback');
-
-            sel.on("shown.bs.modal", function() {
-                $("input:text:visible:first").focus()
-            });
-
-            function send_feedback_callback(data){
-                if(data['status'] == true){
-                    sel.find("span#result").html("Successfully sent feedback");
-
-                    setTimeout(function(){
-                        location.reload();
-                    }, 1000);
-                } else {
-                    sel.find("span#result").html("error: " + data["message"]);
-                }
-            }
-
-            function send_feedback(){
-                var email = sel.find("input#email").val();
-                var company = sel.find("input#company").val();
-                var message = sel.find("textarea#message").val();
-                var name = sel.find("input#name").val();
-
-                var include_analysis = sel.find("input#analysis").is(":checked");
-                var include_memory = false;
-
-                if(include_analysis){
-                    if(sel.find("input#memory").is(":checked")) include_memory = true;
-                }
-
-                feedback_send(task_id, name, email, company, message, include_analysis, include_memory, send_feedback_callback)
-            }
-
-            function initFeedbackForm(data){
-                taken_files = data['files'];
-
-                function estimate_size(){
-                    var dirs = [];
-                    var files = [];
-
-                    if(sel.find("input#analysis").is(":checked")){
-                        dirs = taken_dirs;
-                        files = taken_files;
-                    }
-
-                    var memory = sel.find("input#memory").is(":checked");
-
-                    export_estimate_size(task_id, dirs, files, "#modal_feedback small#export_estimate_size", "Estimated size: ");
-                }
-
-                sel.find("input#analysis").change("click", function(){
-                    if(!this.checked){
-                        cb_analysis = false;
-
-                        var memory = sel.find("input#memory");
-                        if(memory.is(":checked")) $(memory).removeAttr("checked");
-                    } else {
-                        cb_analysis = true;
-                    }
-
-                    estimate_size();
-                });
-
-                sel.find("input#memory").on("click", function(e) {
-                    if(!cb_analysis) {
-                        e.preventDefault();
-                        e.stopPropagation();
-
-                        return;
-                    }
-
-                    if(this.checked) {
-                        taken_dirs.push("memory");
-                    } else {
-                        taken_dirs.pop();
-                    }
-
-                    estimate_size();
-                });
-
-                // Dont include the memory dump by default
-                data["dirs"].forEach(function(obj, i){
-                    if(obj[0] != "memory") taken_dirs.push(obj[0]);
-                });
-
-                sel.find("input#submit").prop("disabled", false);
-                sel.find("input#submit").click(function(){
-                    send_feedback()
-                });
-
-                estimate_size();
-            }
-
-            export_get_files(task_id, initFeedbackForm);
-        });
-    </script>
-{% endif %}
->>>>>>> 36b3402e
+</div>